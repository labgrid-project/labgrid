--- conflicted
+++ resolved
@@ -4,11 +4,8 @@
 New Features in 0.3.0
 ~~~~~~~~~~~~~~~~~~~~~
 
-<<<<<<< HEAD
 - The new `GpioDigitalOutputDriver` controls the state of a GPIO via libgpiod.
-=======
 - Crossbar and autobahn have been updated to 19.3.3 and 19.3.5 respectively.
->>>>>>> 133c0bd4
 - The InfoDriver was removed. The functions have been integrated into the
   labgridhelper library, please use the library for the old functionality.
 - labgrid-client ``write-image`` subcommand: labgrid client now has a
