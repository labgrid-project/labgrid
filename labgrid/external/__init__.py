from .hawkbit import *
from .usbstick import USBStick
<<<<<<< HEAD
from .image_creator import ImageCreator
=======
from .usbstick2 import USBStick2
>>>>>>> 627d8a7c
<|MERGE_RESOLUTION|>--- conflicted
+++ resolved
@@ -1,7 +1,4 @@
 from .hawkbit import *
 from .usbstick import USBStick
-<<<<<<< HEAD
-from .image_creator import ImageCreator
-=======
 from .usbstick2 import USBStick2
->>>>>>> 627d8a7c
+from .image_creator import ImageCreator